package zk

import (
	"bytes"
	"context"
	"errors"
	"fmt"
	"io"
	"io/ioutil"
	"math/rand"
	"net"
	"os"
	"path/filepath"
	"reflect"
	"sort"
	"strings"
	"sync/atomic"
	"testing"
	"time"
)

func TestIntegration_StateChanges(t *testing.T) {
	ts, err := StartTestCluster(t, 1, nil, logWriter{t: t, p: "[ZKERR] "})
	if err != nil {
		t.Fatal(err)
	}
	defer ts.Stop()

	callbackChan := make(chan Event)
	f := func(event Event) {
		callbackChan <- event
	}

	zk, eventChan, err := ts.ConnectWithOptions(15*time.Second, WithEventCallback(f))
	if err != nil {
		t.Fatalf("Connect returned error: %+v", err)
	}

	verifyEventOrder := func(c <-chan Event, expectedStates []State, source string) {
		for _, state := range expectedStates {
			for {
				event, ok := <-c
				if !ok {
					t.Fatalf("unexpected channel close for %s", source)
				}

				if event.Type != EventSession {
					continue
				}

				if event.State != state {
					t.Fatalf("mismatched state order from %s, expected %v, received %v", source, state, event.State)
				}
				break
			}
		}
	}

	states := []State{StateConnecting, StateConnected, StateHasSession}
	verifyEventOrder(callbackChan, states, "callback")
	verifyEventOrder(eventChan, states, "event channel")

	zk.Close()
	verifyEventOrder(callbackChan, []State{StateDisconnected}, "callback")
	verifyEventOrder(eventChan, []State{StateDisconnected}, "event channel")
}

func TestIntegration_Create(t *testing.T) {
	ts, err := StartTestCluster(t, 1, nil, logWriter{t: t, p: "[ZKERR] "})
	if err != nil {
		t.Fatal(err)
	}
	defer ts.Stop()
	zk, _, err := ts.ConnectAll()
	if err != nil {
		t.Fatalf("Connect returned error: %+v", err)
	}
	defer zk.Close()

	path := "/gozk-test"

	if err := zk.Delete(path, -1); err != nil && err != ErrNoNode {
		t.Fatalf("Delete returned error: %+v", err)
	}
	if p, err := zk.Create(path, []byte{1, 2, 3, 4}, 0, WorldACL(PermAll)); err != nil {
		t.Fatalf("Create returned error: %+v", err)
	} else if p != path {
		t.Fatalf("Create returned different path '%s' != '%s'", p, path)
	}
	if data, stat, err := zk.Get(path); err != nil {
		t.Fatalf("Get returned error: %+v", err)
	} else if stat == nil {
		t.Fatal("Get returned nil stat")
	} else if len(data) < 4 {
		t.Fatal("Get returned wrong size data")
	}
}

func TestIntegration_CreateTTL(t *testing.T) {
	ts, err := StartTestCluster(t, 1, nil, logWriter{t: t, p: "[ZKERR] "})
	if err != nil {
		t.Fatal(err)
	}
	defer ts.Stop()
	zk, _, err := ts.ConnectAll()
	if err != nil {
		t.Fatalf("Connect returned error: %+v", err)
	}
	defer zk.Close()

	path := "/gozk-test"

	if err := zk.Delete(path, -1); err != nil && err != ErrNoNode {
		t.Fatalf("Delete returned error: %+v", err)
	}
	if _, err := zk.CreateTTL("", []byte{1, 2, 3, 4}, FlagTTL|FlagEphemeral, WorldACL(PermAll), 60*time.Second); err != ErrInvalidPath {
		t.Fatalf("Create path check failed")
	}
	if _, err := zk.CreateTTL(path, []byte{1, 2, 3, 4}, 0, WorldACL(PermAll), 60*time.Second); err != ErrInvalidFlags {
		t.Fatalf("Create flags check failed")
	}
	if p, err := zk.CreateTTL(path, []byte{1, 2, 3, 4}, FlagTTL|FlagEphemeral, WorldACL(PermAll), 60*time.Second); err != nil {
		t.Fatalf("Create returned error: %+v", err)
	} else if p != path {
		t.Fatalf("Create returned different path '%s' != '%s'", p, path)
	}
	if data, stat, err := zk.Get(path); err != nil {
		t.Fatalf("Get returned error: %+v", err)
	} else if stat == nil {
		t.Fatal("Get returned nil stat")
	} else if len(data) < 4 {
		t.Fatal("Get returned wrong size data")
	}

	if err := zk.Delete(path, -1); err != nil && err != ErrNoNode {
		t.Fatalf("Delete returned error: %+v", err)
	}
	if p, err := zk.CreateTTL(path, []byte{1, 2, 3, 4}, FlagTTL|FlagSequence, WorldACL(PermAll), 60*time.Second); err != nil {
		t.Fatalf("Create returned error: %+v", err)
	} else if !strings.HasPrefix(p, path) {
		t.Fatalf("Create returned invalid path '%s' are not '%s' with sequence", p, path)
	} else if data, stat, err := zk.Get(p); err != nil {
		t.Fatalf("Get returned error: %+v", err)
	} else if stat == nil {
		t.Fatal("Get returned nil stat")
	} else if len(data) < 4 {
		t.Fatal("Get returned wrong size data")
	}
}

func TestIntegration_CreateContainer(t *testing.T) {
	ts, err := StartTestCluster(t, 1, nil, logWriter{t: t, p: "[ZKERR] "})
	if err != nil {
		t.Fatal(err)
	}
	defer ts.Stop()
	zk, _, err := ts.ConnectAll()
	if err != nil {
		t.Fatalf("Connect returned error: %+v", err)
	}
	defer zk.Close()

	path := "/gozk-test"

	if err := zk.Delete(path, -1); err != nil && err != ErrNoNode {
		t.Fatalf("Delete returned error: %+v", err)
	}
	if _, err := zk.CreateContainer("", []byte{1, 2, 3, 4}, FlagTTL, WorldACL(PermAll)); err != ErrInvalidPath {
		t.Fatalf("Create path check failed")
	}
	if _, err := zk.CreateContainer(path, []byte{1, 2, 3, 4}, 0, WorldACL(PermAll)); err != ErrInvalidFlags {
		t.Fatalf("Create flags check failed")
	}
	if p, err := zk.CreateContainer(path, []byte{1, 2, 3, 4}, FlagTTL, WorldACL(PermAll)); err != nil {
		t.Fatalf("Create returned error: %+v", err)
	} else if p != path {
		t.Fatalf("Create returned different path '%s' != '%s'", p, path)
	}
	if data, stat, err := zk.Get(path); err != nil {
		t.Fatalf("Get returned error: %+v", err)
	} else if stat == nil {
		t.Fatal("Get returned nil stat")
	} else if len(data) < 4 {
		t.Fatal("Get returned wrong size data")
	}
}

<<<<<<< HEAD
func TestIncrementalReconfig(t *testing.T) {
	RequireMinimumZkVersion(t, "3.5")

=======
func TestIntegration_IncrementalReconfig(t *testing.T) {
	if val, ok := os.LookupEnv("zk_version"); ok {
		if !strings.HasPrefix(val, "3.5") {
			t.Skip("running with zookeeper that does not support this api")
		}
	} else {
		t.Skip("did not detect zk_version from env. skipping reconfig test")
	}
>>>>>>> c5e730e9
	ts, err := StartTestCluster(t, 3, nil, logWriter{t: t, p: "[ZKERR] "})
	requireNoErrorf(t, err, "failed to setup test cluster")
	defer ts.Stop()

	// start and add a new server.
	tmpPath, err := ioutil.TempDir("", "gozk")
	requireNoErrorf(t, err, "failed to create tmp dir for test server setup")
	defer os.RemoveAll(tmpPath)

	startPort := int(rand.Int31n(6000) + 10000)

	srvPath := filepath.Join(tmpPath, fmt.Sprintf("srv4"))
	if err := os.Mkdir(srvPath, 0700); err != nil {
		requireNoErrorf(t, err, "failed to make server path")
	}
	testSrvConfig := ServerConfigServer{
		ID:                 4,
		Host:               "127.0.0.1",
		PeerPort:           startPort + 1,
		LeaderElectionPort: startPort + 2,
	}
	cfg := ServerConfig{
		ClientPort: startPort,
		DataDir:    srvPath,
		Servers:    []ServerConfigServer{testSrvConfig},
	}

	// TODO: clean all this server creating up to a better helper method
	cfgPath := filepath.Join(srvPath, _testConfigName)
	fi, err := os.Create(cfgPath)
	requireNoErrorf(t, err)

	requireNoErrorf(t, cfg.Marshall(fi))
	fi.Close()

	fi, err = os.Create(filepath.Join(srvPath, _testMyIDFileName))
	requireNoErrorf(t, err)

	_, err = fmt.Fprintln(fi, "4")
	fi.Close()
	requireNoErrorf(t, err)

	testServer, err := NewIntegrationTestServer(t, cfgPath, nil, nil)
	requireNoErrorf(t, err)
	requireNoErrorf(t, testServer.Start())
	defer testServer.Stop()

	zk, events, err := ts.ConnectAll()
	requireNoErrorf(t, err, "failed to connect to cluster")
	defer zk.Close()

	err = zk.AddAuth("digest", []byte("super:test"))
	requireNoErrorf(t, err, "failed to auth to cluster")

	waitCtx, cancel := context.WithTimeout(context.Background(), time.Second)
	defer cancel()

	err = waitForSession(waitCtx, events)
	requireNoErrorf(t, err, "failed to wail for session")

	_, _, err = zk.Get("/zookeeper/config")
	if err != nil {
		t.Fatalf("get config returned error: %+v", err)
	}

	// initially should be 1<<32, which is 0x100000000. This is the zxid
	// of the first NEWLEADER message, used as the inital version
	// reflect.DeepEqual(bytes.Split(data, []byte("\n")), []byte("version=100000000"))

	// remove node 3.
	_, err = zk.IncrementalReconfig(nil, []string{"3"}, -1)
	if err != nil && errors.Is(err, ErrConnectionClosed) {
		t.Log("conneciton closed is fine since the cluster re-elects and we dont reconnect")
	} else {
		requireNoErrorf(t, err, "failed to remove node from cluster")
	}

	// add node a new 4th node
	server := fmt.Sprintf("server.%d=%s:%d:%d;%d", testSrvConfig.ID, testSrvConfig.Host, testSrvConfig.PeerPort, testSrvConfig.LeaderElectionPort, cfg.ClientPort)
	_, err = zk.IncrementalReconfig([]string{server}, nil, -1)
	if err != nil && errors.Is(err, ErrConnectionClosed) {
		t.Log("conneciton closed is fine since the cluster re-elects and we dont reconnect")
	} else {
		requireNoErrorf(t, err, "failed to add new server to cluster")
	}
}

<<<<<<< HEAD
func TestReconfig(t *testing.T) {
	RequireMinimumZkVersion(t, "3.5")
=======
func TestIntegration_Reconfig(t *testing.T) {
	if val, ok := os.LookupEnv("zk_version"); ok {
		if !strings.HasPrefix(val, "3.5") {
			t.Skip("running with zookeeper that does not support this api")
		}
	} else {
		t.Skip("did not detect zk_version from env. skipping reconfig test")
	}
>>>>>>> c5e730e9

	// This test enures we can do an non-incremental reconfig
	ts, err := StartTestCluster(t, 3, nil, logWriter{t: t, p: "[ZKERR] "})
	requireNoErrorf(t, err, "failed to setup test cluster")
	defer ts.Stop()

	zk, events, err := ts.ConnectAll()
	requireNoErrorf(t, err, "failed to connect to cluster")
	defer zk.Close()

	err = zk.AddAuth("digest", []byte("super:test"))
	requireNoErrorf(t, err, "failed to auth to cluster")

	waitCtx, cancel := context.WithTimeout(context.Background(), time.Second)
	defer cancel()

	err = waitForSession(waitCtx, events)
	requireNoErrorf(t, err, "failed to wail for session")

	_, _, err = zk.Get("/zookeeper/config")
	if err != nil {
		t.Fatalf("get config returned error: %+v", err)
	}

	// essentially remove the first node
	var s []string
	for _, host := range ts.Config.Servers[1:] {
		s = append(s, fmt.Sprintf("server.%d=%s:%d:%d;%d\n", host.ID, host.Host, host.PeerPort, host.LeaderElectionPort, ts.Config.ClientPort))
	}

	_, err = zk.Reconfig(s, -1)
	requireNoErrorf(t, err, "failed to reconfig cluster")

	// reconfig to all the hosts again
	s = []string{}
	for _, host := range ts.Config.Servers {
		s = append(s, fmt.Sprintf("server.%d=%s:%d:%d;%d\n", host.ID, host.Host, host.PeerPort, host.LeaderElectionPort, ts.Config.ClientPort))
	}

	_, err = zk.Reconfig(s, -1)
	requireNoErrorf(t, err, "failed to reconfig cluster")
}

func TestIntegration_OpsAfterCloseDontDeadlock(t *testing.T) {
	ts, err := StartTestCluster(t, 1, nil, logWriter{t: t, p: "[ZKERR] "})
	if err != nil {
		t.Fatal(err)
	}
	defer ts.Stop()
	zk, _, err := ts.ConnectAll()
	if err != nil {
		t.Fatalf("Connect returned error: %+v", err)
	}
	zk.Close()

	path := "/gozk-test"

	ch := make(chan struct{})
	go func() {
		defer close(ch)
		for range make([]struct{}, 30) {
			if _, err := zk.Create(path, []byte{1, 2, 3, 4}, 0, WorldACL(PermAll)); err == nil {
				t.Fatal("Create did not return error")
			}
		}
	}()
	select {
	case <-ch:
		// expected
	case <-time.After(10 * time.Second):
		t.Fatal("ZK connection deadlocked when executing ops after a Close operation")
	}
}

func TestIntegration_Multi(t *testing.T) {
	ts, err := StartTestCluster(t, 1, nil, logWriter{t: t, p: "[ZKERR] "})
	if err != nil {
		t.Fatal(err)
	}
	defer ts.Stop()
	zk, _, err := ts.ConnectAll()
	if err != nil {
		t.Fatalf("Connect returned error: %+v", err)
	}
	defer zk.Close()

	path := "/gozk-test"

	if err := zk.Delete(path, -1); err != nil && err != ErrNoNode {
		t.Fatalf("Delete returned error: %+v", err)
	}
	ops := []interface{}{
		&CreateRequest{Path: path, Data: []byte{1, 2, 3, 4}, Acl: WorldACL(PermAll)},
		&SetDataRequest{Path: path, Data: []byte{1, 2, 3, 4}, Version: -1},
	}
	if res, err := zk.Multi(ops...); err != nil {
		t.Fatalf("Multi returned error: %+v", err)
	} else if len(res) != 2 {
		t.Fatalf("Expected 2 responses got %d", len(res))
	} else {
		t.Logf("%+v", res)
	}
	if data, stat, err := zk.Get(path); err != nil {
		t.Fatalf("Get returned error: %+v", err)
	} else if stat == nil {
		t.Fatal("Get returned nil stat")
	} else if len(data) < 4 {
		t.Fatal("Get returned wrong size data")
	}
}

<<<<<<< HEAD
func TestMultiRead(t *testing.T) {
	RequireMinimumZkVersion(t, "3.6")
	WithTestCluster(t, 10*time.Second, func(ts *TestCluster, zk *Conn) {
		nodeChildren := map[string][]string{}
		nodeData := map[string][]byte{}
		var ops []ReadOp

		create := func(path string, data []byte) {
			if _, err := zk.Create(path, data, 0, nil); err != nil {
				requireNoErrorf(t, err, "create returned an error")
			} else {
				dir, name := SplitPath(path)
				nodeChildren[dir] = append(nodeChildren[dir], name)
				nodeData[path] = data
				ops = append(ops, GetDataOp(path), GetChildrenOp(path))
			}
		}

		root := "/gozk-test"
		create(root, nil)

		for i := byte(0); i < 10; i++ {
			child := JoinPath(root, fmt.Sprint(i))
			create(child, []byte{i})
		}

		const foo = "foo"
		create(JoinPath(JoinPath(root, "0"), foo), []byte(foo))

		opResults, err := zk.MultiRead(ops...)
		if err != nil {
			t.Fatalf("MultiRead returned error: %+v", err)
		} else if len(opResults) != len(ops) {
			t.Fatalf("Expected %d responses got %d", len(ops), len(opResults))
		}

		nodeStats := map[string]*Stat{}
		for k := range nodeData {
			_, nodeStats[k], err = zk.Exists(k)
			requireNoErrorf(t, err, "exists returned an error")
		}

		for i, res := range opResults {
			opPath := ops[i].GetPath()
			switch op := ops[i].(type) {
			case GetDataOp:
				if res.Err != nil {
					t.Fatalf("GetDataOp(%q) returned an error: %+v", op, res.Err)
				}
				if !bytes.Equal(res.Data, nodeData[opPath]) {
					t.Fatalf("GetDataOp(%q).Data did not return %+v, got %+v", op, nodeData[opPath], res.Data)
				}
				if !reflect.DeepEqual(res.Stat, nodeStats[opPath]) {
					t.Fatalf("GetDataOp(%q).Stat did not return %+v, got %+v", op, nodeStats[opPath], res.Stat)
				}
			case GetChildrenOp:
				if res.Err != nil {
					t.Fatalf("GetChildrenOp(%q) returned an error: %+v", opPath, res.Err)
				}
				// Cannot use DeepEqual here because it fails for []string{} == nil, even though in practice they are
				// the same.
				actual, expected := res.Children, nodeChildren[opPath]
				if len(actual) != len(expected) {
					t.Fatalf("GetChildrenOp(%q) did not return %+v, got %+v", opPath, expected, actual)
				}
				sort.Strings(actual)
				sort.Strings(expected)
				for i, c := range expected {
					if actual[i] != c {
						t.Fatalf("GetChildrenOp(%q) did not return %+v, got %+v", opPath, expected, actual)
					}
				}
			}
		}

		opResults, err = zk.MultiRead(GetDataOp("/invalid"), GetDataOp(root))
		requireNoErrorf(t, err, "MultiRead returned error")

		if opResults[0].Err != ErrNoNode {
			t.Fatalf("MultiRead on invalid node did not return error")
		}
		if opResults[1].Err != nil {
			t.Fatalf("MultiRead on valid node did not return error")
		}
		if !reflect.DeepEqual(opResults[1].Data, nodeData[root]) {
			t.Fatalf("MultiRead on valid node did not return correct data")
		}
	})
}

func TestGetDataAndChildren(t *testing.T) {
	RequireMinimumZkVersion(t, "3.6")
	WithTestCluster(t, 10*time.Second, func(ts *TestCluster, zk *Conn) {

		const path = "/test"
		_, _, _, err := zk.GetDataAndChildren(path)
		if err != ErrNoNode {
			t.Fatalf("GetDataAndChildren(%q) did not return an error", path)
		}

		create := func(path string, data []byte) {
			if _, err := zk.Create(path, data, 0, nil); err != nil {
				requireNoErrorf(t, err, "create returned an error")
			}
		}
		expectedData := []byte{1, 2, 3, 4}
		create(path, expectedData)
		var expectedChildren []string
		for i := 0; i < 10; i++ {
			child := fmt.Sprint(i)
			create(JoinPath(path, child), nil)
			expectedChildren = append(expectedChildren, child)
		}

		data, _, children, err := zk.GetDataAndChildren(path)
		requireNoErrorf(t, err, "GetDataAndChildren return an error")

		if !bytes.Equal(data, expectedData) {
			t.Fatalf("GetDataAndChildren(%q) did not return expected data (expected %v): %v", path, expectedData, data)
		}
		sort.Strings(children)
		if !reflect.DeepEqual(children, expectedChildren) {
			t.Fatalf("GetDataAndChildren(%q) did not return expected children (expected %v): %v",
				path, expectedChildren, children)
		}
	})
}

func TestIfAuthdataSurvivesReconnect(t *testing.T) {
=======
func TestIntegration_IfAuthdataSurvivesReconnect(t *testing.T) {
>>>>>>> c5e730e9
	// This test case ensures authentication data is being resubmited after
	// reconnect.
	testNode := "/auth-testnode"

	ts, err := StartTestCluster(t, 1, nil, logWriter{t: t, p: "[ZKERR] "})
	if err != nil {
		t.Fatal(err)
	}
	defer ts.Stop()

	zk, _, err := ts.ConnectAll()
	if err != nil {
		t.Fatalf("Connect returned error: %+v", err)
	}
	defer zk.Close()

	acl := DigestACL(PermAll, "userfoo", "passbar")

	_, err = zk.Create(testNode, []byte("Some very secret content"), 0, acl)
	if err != nil && err != ErrNodeExists {
		t.Fatalf("Failed to create test node : %+v", err)
	}

	_, _, err = zk.Get(testNode)
	if err == nil || err != ErrNoAuth {
		var msg string

		if err == nil {
			msg = "Fetching data without auth should have resulted in an error"
		} else {
			msg = fmt.Sprintf("Expecting ErrNoAuth, got `%+v` instead", err)
		}
		t.Fatalf(msg)
	}

	zk.AddAuth("digest", []byte("userfoo:passbar"))

	_, _, err = zk.Get(testNode)
	if err != nil {
		t.Fatalf("Fetching data with auth failed: %+v", err)
	}

	ts.StopAllServers()
	ts.StartAllServers()

	_, _, err = zk.Get(testNode)
	if err != nil {
		t.Fatalf("Fetching data after reconnect failed: %+v", err)
	}
}

<<<<<<< HEAD
func TestPersistentWatchOnReconnect(t *testing.T) {
	RequireMinimumZkVersion(t, "3.6")
	WithTestCluster(t, 10*time.Second, func(ts *TestCluster, zk *Conn) {
		zk.reconnectLatch = make(chan struct{})

		zk2, _, err := ts.ConnectAll()
		if err != nil {
			t.Fatalf("Connect returned error: %+v", err)
		}
		defer zk2.Close()

		const testNode = "/gozk-test"

		if err := zk.Delete(testNode, -1); err != nil && err != ErrNoNode {
			t.Fatalf("Delete returned error: %+v", err)
		}

		watchEventsQueue, err := zk.AddPersistentWatch(testNode, AddWatchModePersistent)
		if err != nil {
			t.Fatalf("AddPersistentWatch returned error: %+v", err)
		}

		// wait for the initial EventWatching
		waitForEvent(t, time.Second, watchEventsQueue, EventWatching)

		_, err = zk2.Create(testNode, []byte{1}, 0, WorldACL(PermAll))
		if err != nil {
			t.Fatalf("Create returned an error: %+v", err)
		}

		e := waitForEvent(t, time.Second, watchEventsQueue, EventNodeCreated)
		if e.Path != testNode {
			t.Fatalf("Event on persistent watch did not fire for expected node %q, got %q", testNode, e.Path)
		}

		// Simulate network error by brutally closing the network connection.
		zk.conn.Close()

		_, err = zk2.Set(testNode, []byte{2}, -1)
		if err != nil {
			t.Fatalf("Set returned error: %+v", err)
		}

		ctx, cancel := context.WithTimeout(context.Background(), time.Second)
		t.Cleanup(cancel)
		// zk should still be waiting to reconnect, so none of the watches should have been triggered
		e, err = watchEventsQueue.Next(ctx)
		if !errors.Is(err, context.DeadlineExceeded) {
			t.Fatalf("Persistent watcher for %q should not have triggered yet (%+v)", testNode, e)
		}

		// now we let the reconnect occur and make sure it resets watches
		close(zk.reconnectLatch)

		// wait for reconnect event
		waitForEvent(t, 5*time.Second, watchEventsQueue, EventWatching)

		_, err = zk2.Set(testNode, []byte{3}, -1)
		if err != nil {
			t.Fatalf("Set returned error: %+v", err)
		}

		waitForEvent(t, 1*time.Second, watchEventsQueue, EventNodeDataChanged)
	})
}

func waitForEvent(t *testing.T, timeout time.Duration, ch EventQueue, expectedType EventType) Event {
	ctx, cancel := context.WithTimeout(context.Background(), timeout)
	t.Cleanup(cancel)
	e, err := ch.Next(ctx)
	requireNoErrorf(t, err)

	if e.Type != expectedType {
		t.Fatalf("Did not receive event of type %s, got %s instead", expectedType, e.Type)
	}

	return e
}

func TestPersistentWatchOnClose(t *testing.T) {
	RequireMinimumZkVersion(t, "3.6")
	WithTestCluster(t, 10*time.Second, func(_ *TestCluster, zk *Conn) {
		ch, err := zk.AddPersistentWatch("/", AddWatchModePersistent)
		requireNoErrorf(t, err, "could not add persistent watch")

		waitForEvent(t, 2*time.Second, ch, EventWatching)
		zk.Close()
		waitForEvent(t, 2*time.Second, ch, EventNotWatching)
	})
}

func TestPersistentWatchGetsPinged(t *testing.T) {
	RequireMinimumZkVersion(t, "3.6")
	WithTestCluster(t, 60*time.Second, func(_ *TestCluster, zk *Conn) {
		ch, err := zk.AddPersistentWatch("/", AddWatchModePersistent)
		if err != nil {
			t.Fatalf("Could not add persistent watch: %+v", err)
		}

		waitForEvent(t, time.Minute, ch, EventWatching)
		waitForEvent(t, time.Minute, ch, EventPingReceived)
	})
}

func TestMultiFailures(t *testing.T) {
=======
func TestIntegration_MultiFailures(t *testing.T) {
>>>>>>> c5e730e9
	// This test case ensures that we return the errors associated with each
	// opeThis in the event a call to Multi() fails.
	const firstPath = "/gozk-test-first"
	const secondPath = "/gozk-test-second"

	ts, err := StartTestCluster(t, 1, nil, logWriter{t: t, p: "[ZKERR] "})
	if err != nil {
		t.Fatal(err)
	}
	defer ts.Stop()
	zk, _, err := ts.ConnectAll()
	if err != nil {
		t.Fatalf("Connect returned error: %+v", err)
	}
	defer zk.Close()

	// Ensure firstPath doesn't exist and secondPath does. This will cause the
	// 2nd operation in the Multi() to fail.
	if err := zk.Delete(firstPath, -1); err != nil && err != ErrNoNode {
		t.Fatalf("Delete returned error: %+v", err)
	}
	if _, err := zk.Create(secondPath, nil /* data */, 0, WorldACL(PermAll)); err != nil {
		t.Fatalf("Create returned error: %+v", err)
	}

	ops := []interface{}{
		&CreateRequest{Path: firstPath, Data: []byte{1, 2}, Acl: WorldACL(PermAll)},
		&CreateRequest{Path: secondPath, Data: []byte{3, 4}, Acl: WorldACL(PermAll)},
	}
	res, err := zk.Multi(ops...)
	if err != ErrNodeExists {
		t.Fatalf("Multi() didn't return correct error: %+v", err)
	}
	if len(res) != 2 {
		t.Fatalf("Expected 2 responses received %d", len(res))
	}
	if res[0].Error != nil {
		t.Fatalf("First operation returned an unexpected error %+v", res[0].Error)
	}
	if res[1].Error != ErrNodeExists {
		t.Fatalf("Second operation returned incorrect error %+v", res[1].Error)
	}
	if _, _, err := zk.Get(firstPath); err != ErrNoNode {
		t.Fatalf("Node %s was incorrectly created: %+v", firstPath, err)
	}
}

func TestIntegration_GetSetACL(t *testing.T) {
	ts, err := StartTestCluster(t, 1, nil, logWriter{t: t, p: "[ZKERR] "})
	if err != nil {
		t.Fatal(err)
	}
	defer ts.Stop()
	zk, _, err := ts.ConnectAll()
	if err != nil {
		t.Fatalf("Connect returned error: %+v", err)
	}
	defer zk.Close()

	if err := zk.AddAuth("digest", []byte("blah")); err != nil {
		t.Fatalf("AddAuth returned error %+v", err)
	}

	path := "/gozk-test"

	if err := zk.Delete(path, -1); err != nil && err != ErrNoNode {
		t.Fatalf("Delete returned error: %+v", err)
	}
	if path, err := zk.Create(path, []byte{1, 2, 3, 4}, 0, WorldACL(PermAll)); err != nil {
		t.Fatalf("Create returned error: %+v", err)
	} else if path != "/gozk-test" {
		t.Fatalf("Create returned different path '%s' != '/gozk-test'", path)
	}

	expected := WorldACL(PermAll)

	if acl, stat, err := zk.GetACL(path); err != nil {
		t.Fatalf("GetACL returned error %+v", err)
	} else if stat == nil {
		t.Fatalf("GetACL returned nil Stat")
	} else if len(acl) != 1 || expected[0] != acl[0] {
		t.Fatalf("GetACL mismatch expected %+v instead of %+v", expected, acl)
	}

	expected = []ACL{{PermAll, "ip", "127.0.0.1"}}

	if stat, err := zk.SetACL(path, expected, -1); err != nil {
		t.Fatalf("SetACL returned error %+v", err)
	} else if stat == nil {
		t.Fatalf("SetACL returned nil Stat")
	}

	if acl, stat, err := zk.GetACL(path); err != nil {
		t.Fatalf("GetACL returned error %+v", err)
	} else if stat == nil {
		t.Fatalf("GetACL returned nil Stat")
	} else if len(acl) != 1 || expected[0] != acl[0] {
		t.Fatalf("GetACL mismatch expected %+v instead of %+v", expected, acl)
	}
}

func TestIntegration_Auth(t *testing.T) {
	ts, err := StartTestCluster(t, 1, nil, logWriter{t: t, p: "[ZKERR] "})
	if err != nil {
		t.Fatal(err)
	}
	defer ts.Stop()
	zk, _, err := ts.ConnectAll()
	if err != nil {
		t.Fatalf("Connect returned error: %+v", err)
	}
	defer zk.Close()

	path := "/gozk-digest-test"
	if err := zk.Delete(path, -1); err != nil && err != ErrNoNode {
		t.Fatalf("Delete returned error: %+v", err)
	}

	acl := DigestACL(PermAll, "user", "password")

	if p, err := zk.Create(path, []byte{1, 2, 3, 4}, 0, acl); err != nil {
		t.Fatalf("Create returned error: %+v", err)
	} else if p != path {
		t.Fatalf("Create returned different path '%s' != '%s'", p, path)
	}

	if _, _, err := zk.Get(path); err != ErrNoAuth {
		t.Fatalf("Get returned error %+v instead of ErrNoAuth", err)
	}

	if err := zk.AddAuth("digest", []byte("user:password")); err != nil {
		t.Fatalf("AddAuth returned error %+v", err)
	}

	if a, stat, err := zk.GetACL(path); err != nil {
		t.Fatalf("GetACL returned error %+v", err)
	} else if stat == nil {
		t.Fatalf("GetACL returned nil Stat")
	} else if len(a) != 1 || acl[0] != a[0] {
		t.Fatalf("GetACL mismatch expected %+v instead of %+v", acl, a)
	}

	if data, stat, err := zk.Get(path); err != nil {
		t.Fatalf("Get returned error %+v", err)
	} else if stat == nil {
		t.Fatalf("Get returned nil Stat")
	} else if len(data) != 4 {
		t.Fatalf("Get returned wrong data length")
	}
}

<<<<<<< HEAD
// Tests that we correctly handle a response larger than the default buffer size
func TestChildren(t *testing.T) {
=======
func TestIntegration_Children(t *testing.T) {
>>>>>>> c5e730e9
	ts, err := StartTestCluster(t, 1, nil, logWriter{t: t, p: "[ZKERR] "})
	if err != nil {
		t.Fatal(err)
	}
	defer ts.Stop()
	zk, _, err := ts.ConnectAll()
	if err != nil {
		t.Fatalf("Connect returned error: %+v", err)
	}
	defer zk.Close()

	deleteNode := func(node string) {
		if err := zk.Delete(node, -1); err != nil && err != ErrNoNode {
			t.Fatalf("Delete returned error: %+v", err)
		}
	}

	testNode := "/gozk-test-big"
	deleteNode(testNode)

	if _, err := zk.Create(testNode, nil, 0, WorldACL(PermAll)); err != nil {
		t.Fatalf("Create returned error: %+v", err)
	}

	const (
		nodesToCreate = 100
		// By creating many nodes with long names, the response from the Children call should be significantly longer
		// than the buffer size, forcing recvLoop to allocate a bigger buffer
		nameLength = 2 * bufferSize / nodesToCreate
	)

	format := fmt.Sprintf("%%0%dd", nameLength)
	if name := fmt.Sprintf(format, 0); len(name) != nameLength {
		// Sanity check that the generated format string creates strings of the right length
		t.Fatalf("Length of generated name was not %d, got %d", nameLength, len(name))
	}

	var createdNodes []string
	for i := 0; i < nodesToCreate; i++ {
		name := fmt.Sprintf(format, i)
		createdNodes = append(createdNodes, name)
		path := testNode + "/" + name
		if _, err := zk.Create(path, nil, 0, WorldACL(PermAll)); err != nil {
			t.Fatalf("Create returned error: %+v", err)
		}
		defer deleteNode(path)
	}

	children, _, err := zk.Children(testNode)
	if err != nil {
		t.Fatalf("Children returned error: %+v", err)
	}
	sort.Strings(children)
	if !reflect.DeepEqual(children, createdNodes) {
		t.Fatal("Children did not return expected nodes")
	}
}

func TestIntegration_ChildWatch(t *testing.T) {
	ts, err := StartTestCluster(t, 1, nil, logWriter{t: t, p: "[ZKERR] "})
	if err != nil {
		t.Fatal(err)
	}
	defer ts.Stop()
	zk, _, err := ts.ConnectAll()
	if err != nil {
		t.Fatalf("Connect returned error: %+v", err)
	}
	defer zk.Close()

	if err := zk.Delete("/gozk-test", -1); err != nil && err != ErrNoNode {
		t.Fatalf("Delete returned error: %+v", err)
	}

	children, stat, childCh, err := zk.ChildrenW("/")
	if err != nil {
		t.Fatalf("Children returned error: %+v", err)
	} else if stat == nil {
		t.Fatal("Children returned nil stat")
	} else if len(children) < 1 {
		t.Fatal("Children should return at least 1 child")
	}

	if path, err := zk.Create("/gozk-test", []byte{1, 2, 3, 4}, 0, WorldACL(PermAll)); err != nil {
		t.Fatalf("Create returned error: %+v", err)
	} else if path != "/gozk-test" {
		t.Fatalf("Create returned different path '%s' != '/gozk-test'", path)
	}

	select {
	case ev := <-childCh:
		if ev.Err != nil {
			t.Fatalf("Child watcher error %+v", ev.Err)
		}
		if ev.Path != "/" {
			t.Fatalf("Child watcher wrong path %s instead of %s", ev.Path, "/")
		}
	case _ = <-time.After(time.Second * 2):
		t.Fatal("Child watcher timed out")
	}

	// Delete of the watched node should trigger the watch

	children, stat, childCh, err = zk.ChildrenW("/gozk-test")
	if err != nil {
		t.Fatalf("Children returned error: %+v", err)
	} else if stat == nil {
		t.Fatal("Children returned nil stat")
	} else if len(children) != 0 {
		t.Fatal("Children should return 0 children")
	}

	if err := zk.Delete("/gozk-test", -1); err != nil && err != ErrNoNode {
		t.Fatalf("Delete returned error: %+v", err)
	}

	select {
	case ev := <-childCh:
		if ev.Err != nil {
			t.Fatalf("Child watcher error %+v", ev.Err)
		}
		if ev.Path != "/gozk-test" {
			t.Fatalf("Child watcher wrong path %s instead of %s", ev.Path, "/")
		}
	case _ = <-time.After(time.Second * 2):
		t.Fatal("Child watcher timed out")
	}
}

func TestIntegration_SetWatchers(t *testing.T) {
	ts, err := StartTestCluster(t, 1, nil, logWriter{t: t, p: "[ZKERR] "})
	if err != nil {
		t.Fatal(err)
	}
	defer ts.Stop()
	zk, _, err := ts.ConnectAll()
	if err != nil {
		t.Fatalf("Connect returned error: %+v", err)
	}
	defer zk.Close()

	zk.reconnectLatch = make(chan struct{})
	zk.setWatchLimit = 1024 // break up set-watch step into 1k requests
	var setWatchReqs atomic.Value
	zk.setWatchCallback = func(reqs []*setWatchesRequest) {
		setWatchReqs.Store(reqs)
	}

	zk2, _, err := ts.ConnectAll()
	if err != nil {
		t.Fatalf("Connect returned error: %+v", err)
	}
	defer zk2.Close()

	if err := zk.Delete("/gozk-test", -1); err != nil && err != ErrNoNode {
		t.Fatalf("Delete returned error: %+v", err)
	}

	testPaths := map[string]<-chan Event{}
	defer func() {
		// clean up all of the test paths we create
		for p := range testPaths {
			zk2.Delete(p, -1)
		}
	}()

	// we create lots of long paths to watch, to make sure a "set watches" request on will be too big and be broken
	// into multiple packets. The size is chosen such that each packet can hold exactly 2 watches, meaning we should
	// see half as many packets as there are watches.
	const (
		watches               = 50
		watchedNodeNameFormat = "/gozk-test-%0450d"
	)

	for i := 0; i < watches; i++ {
		testPath, err := zk.Create(fmt.Sprintf(watchedNodeNameFormat, i), []byte{}, 0, WorldACL(PermAll))
		if err != nil {
			t.Fatalf("Create returned: %+v", err)
		}
		testPaths[testPath] = nil
		_, _, testEvCh, err := zk.GetW(testPath)
		if err != nil {
			t.Fatalf("GetW returned: %+v", err)
		}
		testPaths[testPath] = testEvCh
	}

	children, stat, childCh, err := zk.ChildrenW("/")
	if err != nil {
		t.Fatalf("Children returned error: %+v", err)
	} else if stat == nil {
		t.Fatal("Children returned nil stat")
	} else if len(children) < 1 {
		t.Fatal("Children should return at least 1 child")
	}

	// Simulate network error by brutally closing the network connection.
	zk.conn.Close()
	for p := range testPaths {
		if err := zk2.Delete(p, -1); err != nil && err != ErrNoNode {
			t.Fatalf("Delete returned error: %+v", err)
		}
	}
	if path, err := zk2.Create("/gozk-test", []byte{1, 2, 3, 4}, 0, WorldACL(PermAll)); err != nil {
		t.Fatalf("Create returned error: %+v", err)
	} else if path != "/gozk-test" {
		t.Fatalf("Create returned different path '%s' != '/gozk-test'", path)
	}

	time.Sleep(100 * time.Millisecond)

	// zk should still be waiting to reconnect, so none of the watches should have been triggered
	for p, ch := range testPaths {
		select {
		case <-ch:
			t.Fatalf("GetW watcher for %q should not have triggered yet", p)
		default:
		}
	}
	select {
	case <-childCh:
		t.Fatalf("ChildrenW watcher should not have triggered yet")
	default:
	}

	// now we let the reconnect occur and make sure it resets watches
	close(zk.reconnectLatch)

	for p, ch := range testPaths {
		select {
		case ev := <-ch:
			if ev.Err != nil {
				t.Fatalf("GetW watcher error %+v", ev.Err)
			}
			if ev.Path != p {
				t.Fatalf("GetW watcher wrong path %s instead of %s", ev.Path, p)
			}
		case <-time.After(2 * time.Second):
			t.Fatal("GetW watcher timed out")
		}
	}

	select {
	case ev := <-childCh:
		if ev.Err != nil {
			t.Fatalf("Child watcher error %+v", ev.Err)
		}
		if ev.Path != "/" {
			t.Fatalf("Child watcher wrong path %s instead of %s", ev.Path, "/")
		}
	case <-time.After(2 * time.Second):
		t.Fatal("Child watcher timed out")
	}

	// Yay! All watches fired correctly. Now we also inspect the actual set-watch request objects
	// to ensure they didn't exceed the expected packet set.
	buf := make([]byte, bufferSize)
	totalWatches := 0
	actualReqs := setWatchReqs.Load().([]*setWatchesRequest)
	if len(actualReqs) != watches/2 {
		// sanity check: we should have generated exactly 25 requests to reset watches
		t.Fatalf("Did not send exactly %d setWatches requests, got %d instead", watches/2, len(actualReqs))
	}
	for _, r := range actualReqs {
		totalWatches += len(r.ChildWatches) + len(r.DataWatches) + len(r.ExistWatches)
		n, err := encodePacket(buf, r)
		if err != nil {
			t.Fatalf("encodePacket failed: %v! request:\n%+v", err, r)
		} else if n > 1024 {
			t.Fatalf("setWatchesRequest exceeded allowed size (%d > 1024)! request:\n%+v", n, r)
		}
	}

	if totalWatches != len(testPaths)+1 {
		t.Fatalf("setWatchesRequests did not include all expected watches; expecting %d, got %d", len(testPaths)+1, totalWatches)
	}
}

func TestIntegration_ExpiringWatch(t *testing.T) {
	ts, err := StartTestCluster(t, 1, nil, logWriter{t: t, p: "[ZKERR] "})
	if err != nil {
		t.Fatal(err)
	}
	defer ts.Stop()
	zk, _, err := ts.ConnectAll()
	if err != nil {
		t.Fatalf("Connect returned error: %+v", err)
	}
	defer zk.Close()

	if err := zk.Delete("/gozk-test", -1); err != nil && err != ErrNoNode {
		t.Fatalf("Delete returned error: %+v", err)
	}

	children, stat, childCh, err := zk.ChildrenW("/")
	if err != nil {
		t.Fatalf("Children returned error: %+v", err)
	} else if stat == nil {
		t.Fatal("Children returned nil stat")
	} else if len(children) < 1 {
		t.Fatal("Children should return at least 1 child")
	}

	zk.sessionID = 99999
	zk.conn.Close()

	select {
	case ev := <-childCh:
		if ev.Err != ErrSessionExpired {
			t.Fatalf("Child watcher error %+v instead of expected ErrSessionExpired", ev.Err)
		}
		if ev.Path != "/" {
			t.Fatalf("Child watcher wrong path %s instead of %s", ev.Path, "/")
		}
	case <-time.After(2 * time.Second):
		t.Fatal("Child watcher timed out")
	}
}

func TestRequestFail(t *testing.T) {
	// If connecting fails to all servers in the list then pending requests
	// should be errored out so they don't hang forever.

	zk, _, err := Connect([]string{"127.0.0.1:32444"}, time.Second*15)
	if err != nil {
		t.Fatal(err)
	}
	defer zk.Close()

	ch := make(chan error)
	go func() {
		_, _, err := zk.Get("/blah")
		ch <- err
	}()
	select {
	case err := <-ch:
		if err == nil {
			t.Fatal("Expected non-nil error on failed request due to connection failure")
		}
	case <-time.After(time.Second * 2):
		t.Fatal("Get hung when connection could not be made")
	}
}

func TestIdempotentClose(t *testing.T) {
	zk, _, err := Connect([]string{"127.0.0.1:32444"}, time.Second*15)
	if err != nil {
		t.Fatal(err)
	}
	// multiple calls to Close() should not panic
	zk.Close()
	zk.Close()
}

func TestIntegration_SlowServer(t *testing.T) {
	ts, err := StartTestCluster(t, 1, nil, logWriter{t: t, p: "[ZKERR] "})
	if err != nil {
		t.Fatal(err)
	}
	defer ts.Stop()

	realAddr := fmt.Sprintf("127.0.0.1:%d", ts.Servers[0].Port)
	proxyAddr, stopCh, err := startSlowProxy(t,
		Rate{}, Rate{},
		realAddr, func(ln *Listener) {
			if ln.Up.Latency == 0 {
				ln.Up.Latency = time.Millisecond * 2000
				ln.Down.Latency = time.Millisecond * 2000
			} else {
				ln.Up.Latency = 0
				ln.Down.Latency = 0
			}
		})
	if err != nil {
		t.Fatal(err)
	}
	defer close(stopCh)

	zk, _, err := Connect([]string{proxyAddr}, time.Millisecond*500)
	if err != nil {
		t.Fatal(err)
	}
	defer zk.Close()

	_, _, wch, err := zk.ChildrenW("/")
	if err != nil {
		t.Fatal(err)
	}

	// Force a reconnect to get a throttled connection
	zk.conn.Close()

	time.Sleep(time.Millisecond * 100)

	if err := zk.Delete("/gozk-test", -1); err == nil {
		t.Fatal("Delete should have failed")
	}

	// The previous request should have timed out causing the server to be disconnected and reconnected

	if _, err := zk.Create("/gozk-test", []byte{1, 2, 3, 4}, 0, WorldACL(PermAll)); err != nil {
		t.Fatal(err)
	}

	// Make sure event is still returned because the session should not have been affected
	select {
	case ev := <-wch:
		t.Logf("Received event: %+v", ev)
	case <-time.After(time.Second):
		t.Fatal("Expected to receive a watch event")
	}
}

func TestIntegration_MaxBufferSize(t *testing.T) {
	ts, err := StartTestCluster(t, 1, nil, logWriter{t: t, p: "[ZKERR] "})
	if err != nil {
		t.Fatal(err)
	}
	defer ts.Stop()
	// no buffer size
	zk, _, err := ts.ConnectWithOptions(15 * time.Second)
	//var l testLogger
	if err != nil {
		t.Fatalf("Connect returned error: %+v", err)
	}
	defer zk.Close()
	// 1k buffer size, logs to custom test logger
	zkLimited, _, err := ts.ConnectWithOptions(15*time.Second, WithMaxBufferSize(1024))
	if err != nil {
		t.Fatalf("Connect returned error: %+v", err)
	}
	defer zkLimited.Close()

	// With small node with small number of children
	data := []byte{101, 102, 103, 103}
	_, err = zk.Create("/foo", data, 0, WorldACL(PermAll))
	if err != nil {
		t.Fatalf("Create returned error: %+v", err)
	}
	var children []string
	for i := 0; i < 4; i++ {
		childName, err := zk.Create("/foo/child", nil, FlagEphemeral|FlagSequence, WorldACL(PermAll))
		if err != nil {
			t.Fatalf("Create returned error: %+v", err)
		}
		children = append(children, childName[len("/foo/"):]) // strip parent prefix from name
	}
	sort.Strings(children)

	// Limited client works fine
	resultData, _, err := zkLimited.Get("/foo")
	if err != nil {
		t.Fatalf("Get returned error: %+v", err)
	}
	if !reflect.DeepEqual(resultData, data) {
		t.Fatalf("Get returned unexpected data; expecting %+v, got %+v", data, resultData)
	}
	resultChildren, _, err := zkLimited.Children("/foo")
	if err != nil {
		t.Fatalf("Children returned error: %+v", err)
	}
	sort.Strings(resultChildren)
	if !reflect.DeepEqual(resultChildren, children) {
		t.Fatalf("Children returned unexpected names; expecting %+v, got %+v", children, resultChildren)
	}

	// With large node though...
	data = make([]byte, 1024)
	for i := 0; i < 1024; i++ {
		data[i] = byte(i)
	}
	_, err = zk.Create("/bar", data, 0, WorldACL(PermAll))
	if err != nil {
		t.Fatalf("Create returned error: %+v", err)
	}
	_, _, err = zkLimited.Get("/bar")
	expectErr(t, err, ErrConnectionClosed)
	expectErr(t, err, ErrResponseBufferSizeExceeded)

	// Or with large number of children...
	totalLen := 0
	children = nil
	for totalLen < 1024 {
		childName, err := zk.Create("/bar/child", nil, FlagEphemeral|FlagSequence, WorldACL(PermAll))
		if err != nil {
			t.Fatalf("Create returned error: %+v", err)
		}
		n := childName[len("/bar/"):] // strip parent prefix from name
		children = append(children, n)
		totalLen += len(n)
	}
	sort.Strings(children)
	_, _, err = zkLimited.Children("/bar")
	expectErr(t, err, ErrConnectionClosed)
	expectErr(t, err, ErrResponseBufferSizeExceeded)

	// Other client (without buffer size limit) can successfully query the node and its children, of course
	resultData, _, err = zk.Get("/bar")
	if err != nil {
		t.Fatalf("Get returned error: %+v", err)
	}
	if !reflect.DeepEqual(resultData, data) {
		t.Fatalf("Get returned unexpected data; expecting %+v, got %+v", data, resultData)
	}
	resultChildren, _, err = zk.Children("/bar")
	if err != nil {
		t.Fatalf("Children returned error: %+v", err)
	}
	sort.Strings(resultChildren)
	if !reflect.DeepEqual(resultChildren, children) {
		t.Fatalf("Children returned unexpected names; expecting %+v, got %+v", children, resultChildren)
	}
}

func startSlowProxy(t *testing.T, up, down Rate, upstream string, adj func(ln *Listener)) (string, chan bool, error) {
	ln, err := net.Listen("tcp", "127.0.0.1:0")
	if err != nil {
		return "", nil, err
	}
	tln := &Listener{
		Listener: ln,
		Up:       up,
		Down:     down,
	}
	stopCh := make(chan bool)
	go func() {
		<-stopCh
		tln.Close()
	}()
	go func() {
		for {
			cn, err := tln.Accept()
			if err != nil {
				if !strings.Contains(err.Error(), "use of closed network connection") {
					t.Fatalf("Accept failed: %s", err.Error())
				}
				return
			}
			if adj != nil {
				adj(tln)
			}
			go func(cn net.Conn) {
				defer cn.Close()
				upcn, err := net.Dial("tcp", upstream)
				if err != nil {
					t.Log(err)
					return
				}
				// This will leave hanging goroutines util stopCh is closed
				// but it doesn't matter in the context of running tests.
				go func() {
					<-stopCh
					upcn.Close()
				}()
				go func() {
					if _, err := io.Copy(upcn, cn); err != nil {
						if !strings.Contains(err.Error(), "use of closed network connection") {
							// log.Printf("Upstream write failed: %s", err.Error())
						}
					}
				}()
				if _, err := io.Copy(cn, upcn); err != nil {
					if !strings.Contains(err.Error(), "use of closed network connection") {
						// log.Printf("Upstream read failed: %s", err.Error())
					}
				}
			}(cn)
		}
	}()
	return ln.Addr().String(), stopCh, nil
}

func expectErr(t *testing.T, err error, expected error) {
	if err == nil {
		t.Fatalf("Get for node that is too large should have returned error!")
	}
	if !errors.Is(err, expected) {
		t.Fatalf("Get returned wrong error; expecting ErrClosing, got %+v", err)
	}
}<|MERGE_RESOLUTION|>--- conflicted
+++ resolved
@@ -185,20 +185,9 @@
 	}
 }
 
-<<<<<<< HEAD
-func TestIncrementalReconfig(t *testing.T) {
+func TestIntegration_IncrementalReconfig(t *testing.T) {
 	RequireMinimumZkVersion(t, "3.5")
 
-=======
-func TestIntegration_IncrementalReconfig(t *testing.T) {
-	if val, ok := os.LookupEnv("zk_version"); ok {
-		if !strings.HasPrefix(val, "3.5") {
-			t.Skip("running with zookeeper that does not support this api")
-		}
-	} else {
-		t.Skip("did not detect zk_version from env. skipping reconfig test")
-	}
->>>>>>> c5e730e9
 	ts, err := StartTestCluster(t, 3, nil, logWriter{t: t, p: "[ZKERR] "})
 	requireNoErrorf(t, err, "failed to setup test cluster")
 	defer ts.Stop()
@@ -286,19 +275,8 @@
 	}
 }
 
-<<<<<<< HEAD
-func TestReconfig(t *testing.T) {
+func TestIntegration_Reconfig(t *testing.T) {
 	RequireMinimumZkVersion(t, "3.5")
-=======
-func TestIntegration_Reconfig(t *testing.T) {
-	if val, ok := os.LookupEnv("zk_version"); ok {
-		if !strings.HasPrefix(val, "3.5") {
-			t.Skip("running with zookeeper that does not support this api")
-		}
-	} else {
-		t.Skip("did not detect zk_version from env. skipping reconfig test")
-	}
->>>>>>> c5e730e9
 
 	// This test enures we can do an non-incremental reconfig
 	ts, err := StartTestCluster(t, 3, nil, logWriter{t: t, p: "[ZKERR] "})
@@ -410,9 +388,9 @@
 	}
 }
 
-<<<<<<< HEAD
-func TestMultiRead(t *testing.T) {
+func TestIntegration_MultiRead(t *testing.T) {
 	RequireMinimumZkVersion(t, "3.6")
+
 	WithTestCluster(t, 10*time.Second, func(ts *TestCluster, zk *Conn) {
 		nodeChildren := map[string][]string{}
 		nodeData := map[string][]byte{}
@@ -501,8 +479,9 @@
 	})
 }
 
-func TestGetDataAndChildren(t *testing.T) {
+func TestIntegration_GetDataAndChildren(t *testing.T) {
 	RequireMinimumZkVersion(t, "3.6")
+
 	WithTestCluster(t, 10*time.Second, func(ts *TestCluster, zk *Conn) {
 
 		const path = "/test"
@@ -539,10 +518,7 @@
 	})
 }
 
-func TestIfAuthdataSurvivesReconnect(t *testing.T) {
-=======
 func TestIntegration_IfAuthdataSurvivesReconnect(t *testing.T) {
->>>>>>> c5e730e9
 	// This test case ensures authentication data is being resubmited after
 	// reconnect.
 	testNode := "/auth-testnode"
@@ -594,9 +570,9 @@
 	}
 }
 
-<<<<<<< HEAD
-func TestPersistentWatchOnReconnect(t *testing.T) {
+func TestIntegration_PersistentWatchOnReconnect(t *testing.T) {
 	RequireMinimumZkVersion(t, "3.6")
+
 	WithTestCluster(t, 10*time.Second, func(ts *TestCluster, zk *Conn) {
 		zk.reconnectLatch = make(chan struct{})
 
@@ -674,8 +650,9 @@
 	return e
 }
 
-func TestPersistentWatchOnClose(t *testing.T) {
+func TestIntegration_PersistentWatchOnClose(t *testing.T) {
 	RequireMinimumZkVersion(t, "3.6")
+
 	WithTestCluster(t, 10*time.Second, func(_ *TestCluster, zk *Conn) {
 		ch, err := zk.AddPersistentWatch("/", AddWatchModePersistent)
 		requireNoErrorf(t, err, "could not add persistent watch")
@@ -686,8 +663,9 @@
 	})
 }
 
-func TestPersistentWatchGetsPinged(t *testing.T) {
+func TestIntegration_PersistentWatchGetsPinged(t *testing.T) {
 	RequireMinimumZkVersion(t, "3.6")
+
 	WithTestCluster(t, 60*time.Second, func(_ *TestCluster, zk *Conn) {
 		ch, err := zk.AddPersistentWatch("/", AddWatchModePersistent)
 		if err != nil {
@@ -699,10 +677,7 @@
 	})
 }
 
-func TestMultiFailures(t *testing.T) {
-=======
 func TestIntegration_MultiFailures(t *testing.T) {
->>>>>>> c5e730e9
 	// This test case ensures that we return the errors associated with each
 	// opeThis in the event a call to Multi() fails.
 	const firstPath = "/gozk-test-first"
@@ -854,12 +829,8 @@
 	}
 }
 
-<<<<<<< HEAD
 // Tests that we correctly handle a response larger than the default buffer size
-func TestChildren(t *testing.T) {
-=======
 func TestIntegration_Children(t *testing.T) {
->>>>>>> c5e730e9
 	ts, err := StartTestCluster(t, 1, nil, logWriter{t: t, p: "[ZKERR] "})
 	if err != nil {
 		t.Fatal(err)
